"""The SDK build script.

# Why Python (and not make, or something else)?

We call out to Make, but having this top-level driver script
is useful.

There are just a lot of things that are much easier in Python
than in make.

"""
from argparse import ArgumentParser
from os import popen, system
from shutil import copy
from pathlib import Path
from dataclasses import dataclass
from sys import executable
from tarfile import open as tar_open, TarInfo
from yaml import load  as yaml_load, Loader as YamlLoader

from typing import Dict, Union, List, Tuple

NAME = "sel4cp"
VERSION = "1.2.6"

ENV_BIN_DIR = Path(executable).parent

SEL4CP_EPOCH = 1616367257

KERNEL_CONFIG_TYPE = Union[bool, str]
KERNEL_OPTIONS = Dict[str, KERNEL_CONFIG_TYPE]

AARCH64_TOOLCHAIN = "aarch64-none-elf-"
RISCV64_TOOLCHAIN = "riscv64-unknown-elf-"

# @ivanv: temporary, this can be removed by looking at the architecture in gen_config.yaml
class BoardArch:
    AARCH64 = 1
    RISCV64 = 2

# @ivanv: if we're going to have an optimised build, should we pass in -mtune as well to all the Makefiles
# for RISC-V builds?
# @ivanv: explain risc-v specifc arguments to the toolchain in the Makefiles, do the same for ARM since it's
# useful imo
# @ivanv: find a way to consistently pass in mabi and march to the various Makefiles

@dataclass
class BoardInfo:
    name: str
    arch: BoardArch
    gcc_flags: str
    loader_link_address: int
    kernel_options: KERNEL_CONFIG_TYPE
    examples: Dict[str, Path]


@dataclass
class ConfigInfo:
    name: str
    debug: bool
    kernel_options: KERNEL_CONFIG_TYPE


SUPPORTED_BOARDS = (
    BoardInfo(
        name="tqma8xqp1gb",
        arch=BoardArch.AARCH64,
        gcc_flags="GCC_CPU=cortex-a35",
        loader_link_address=0x80280000,
        kernel_options = {
            "KernelPlatform": "tqma8xqp1gb",
            "KernelIsMCS": True,
            "KernelArmExportPCNTUser": True,
        },
        examples = {
            "ethernet": Path("example/tqma8xqp1gb/ethernet")
        }
    ),
    BoardInfo(
        name="zcu102",
        arch=BoardArch.AARCH64,
        gcc_flags="GCC_CPU=cortex-a53",
        loader_link_address=0x40000000,
        kernel_options = {
            "KernelPlatform": "zynqmp",
            "KernelARMPlatform": "zcu102",
            "KernelIsMCS": True,
            "KernelArmExportPCNTUser": True,
            "KernelArmHypervisorSupport": True,
        },
        examples = {
            "hello": Path("example/zcu102/hello")
        }
    ),
    BoardInfo(
<<<<<<< HEAD
        name="imx8mq_evk",
        arch=BoardArch.AARCH64,
        gcc_flags="GCC_CPU=cortex-a53",
=======
        name="imx8mq",
        gcc_cpu="cortex-a53",
>>>>>>> 0808b586
        loader_link_address=0x41000000,
        kernel_options = {
            "KernelPlatform": "imx8mq-evk",
            "KernelIsMCS": True,
<<<<<<< HEAD
            "KernelArmExportPCNTUser": True,
        },
        examples = {}
    ),
    BoardInfo(
        name="imx8mm_evk",
        arch=BoardArch.AARCH64,
        gcc_flags="GCC_CPU=cortex-a53",
        loader_link_address=0x41000000,
        kernel_options = {
            "KernelPlatform": "imx8mm-evk",
            "KernelIsMCS": True,
            "KernelArmExportPCNTUser": True,
        },
        examples = {}
    ),
    BoardInfo(
        name="qemu_arm_virt",
        arch=BoardArch.AARCH64,
        gcc_flags="GCC_CPU=cortex-a53",
=======
        },
        examples = {
            "hello": Path("example/imx8mq/hello")
        }
    ),
    BoardInfo(
        name="qemu_arm_virt",
        gcc_cpu="cortex-a53",
>>>>>>> 0808b586
        loader_link_address=0x70000000,
        kernel_options = {
            "KernelPlatform": "qemu-arm-virt",
            "KernelIsMCS": True,
            "KernelArmExportPCNTUser": True,
<<<<<<< HEAD
        },
        examples = {}
    ),
    BoardInfo(
        name="odroidc2",
        arch=BoardArch.AARCH64,
        gcc_flags="GCC_CPU=cortex-a53",
=======
            "KernelArmHypervisorSupport": True,
            "KernelRetypeFanOutLimit": 2048,
            "QEMU_MEMORY": 2048,
        },
        examples = {
            "hello": Path("example/qemu_arm_virt/hello")
        }
    ),
    BoardInfo(
        name="odroidc2",
        gcc_cpu="cortex-a53",
>>>>>>> 0808b586
        loader_link_address=0x20000000,
        kernel_options = {
            "KernelPlatform": "odroidc2",
            "KernelIsMCS": True,
            "KernelArmExportPCNTUser": True,
<<<<<<< HEAD
        },
        examples = {}
    ),
    # For RISC-V the link address for the seL4CP loader is dependent on the
    # previous loader. Currently for RISC-V platforms we use OpenSBI which
    # is placed at the start of memory and since we use FW_PAYLOAD, it places
    # the loader at fixed location of 2MiB after the start of memory. If you
    # were to use a different SBI implementation or not use FW_PAYLOAD with
    # OpenSBI, you will most likely have to change the loader_link_address.
    BoardInfo(
        name="spike",
        arch=BoardArch.RISCV64,
        gcc_flags = "",
        loader_link_address=0x80200000,
        kernel_options = {
            "KernelIsMCS": True,
            "KernelPlatform": "spike",
        },
        examples = {
            "hello": Path("example/spike/hello")
        }
    ),
    BoardInfo(
        name="hifive_unleashed",
        arch=BoardArch.RISCV64,
        gcc_flags = "",
        loader_link_address=0x80200000,
        kernel_options = {
            "KernelIsMCS": True,
            "KernelPlatform": "hifive",
        },
        examples = {}
    ),
    BoardInfo(
        name="qemu_riscv_virt",
        arch=BoardArch.RISCV64,
        gcc_flags = "",
        loader_link_address=0x80200000,
        kernel_options = {
            "KernelIsMCS": True,
            "KernelPlatform": "qemu-riscv-virt",
=======
            "KernelRetypeFanOutLimit": 1024,
            "KernelArmHypervisorSupport": True,
        },
        examples = {}
    ),
    BoardInfo(
        name="imx8mm",
        gcc_cpu="cortex-a53",
        loader_link_address=0x41000000,
        kernel_options = {
            "KernelPlatform": "imx8mm-evk",
            "KernelIsMCS": True,
            "KernelArmExportPCNTUser": True,
            "KernelArmHypervisorSupport": True,
            "KernelRetypeFanOutLimit": 1024,
>>>>>>> 0808b586
        },
        examples = {}
    ),
)

SUPPORTED_CONFIGS = (
    ConfigInfo(
        name="release",
        debug=False,
        kernel_options = {},
    ),
    ConfigInfo(
        name="debug",
        debug=True,
        kernel_options = {
            "KernelDebugBuild": True,
            "KernelPrinting": True,
            "KernelVerificationBuild": False
        }
    ),
)


def tar_filter(tarinfo: TarInfo) -> TarInfo:
    """This is used to change the tarinfo when created the .tar.gz archive.

    This ensures the tar file does not leak information from the build environment.
    """
    # Force uid/gid
    tarinfo.uid = tarinfo.gid = 0
    tarinfo.uname = tarinfo.gname = "sel4cp"
    # This is unlikely to be set, but force it anyway
    tarinfo.pax_headers = {}
    tarinfo.mtime = SEL4CP_EPOCH
    assert tarinfo.isfile() or tarinfo.isdir()
    # Set the permissions properly
    if tarinfo.isdir():
        tarinfo.mode = tarinfo.mode & ~0o777 | 0o557
    if tarinfo.isfile():
        if "/bin/" in tarinfo.name:
            # Assume everything in bin should be executable.
            tarinfo.mode = tarinfo.mode & ~0o777 | 0o755
        else:
            tarinfo.mode = tarinfo.mode & ~0o777 | 0o644
    return tarinfo


def test_tool() -> None:
    r = system(
        f"{executable} -m unittest discover -s tool -v"
    )
    assert r == 0

def build_tool(tool_target: Path) -> None:
    pyoxidizer = ENV_BIN_DIR / "pyoxidizer"
    if not pyoxidizer.exists():
        raise Exception("pyoxidizer does not appear to be installed in your Python environment")
    r = system(
        f"{pyoxidizer} build --release --path tool --target-triple x86_64-unknown-linux-musl"
    )
    assert r == 0

    tool_output = "./tool/build/x86_64-unknown-linux-musl/release/install/sel4cp"

    r = system(f"strip {tool_output}")
    assert r == 0

    copy(tool_output, tool_target)


def build_sel4(
    sel4_dir: Path,
    root_dir: Path,
    build_dir: Path,
    board: BoardInfo,
    config: ConfigInfo,
) -> None:
    """Build seL4"""
    build_dir = build_dir / board.name / config.name / "sel4"
    build_dir.mkdir(exist_ok=True, parents=True)

    sel4_install_dir = build_dir / "install"
    sel4_build_dir = build_dir / "build"

    sel4_install_dir.mkdir(exist_ok=True, parents=True)
    sel4_build_dir.mkdir(exist_ok=True, parents=True)

    print(f"Building seL4: {sel4_dir=} {root_dir=} {build_dir=} {board=} {config=}")

    config_args = list(board.kernel_options.items()) + list(config.kernel_options.items())
    config_strs = []
    for arg, val in sorted(config_args):
        if isinstance(val, bool):
            str_val = "ON" if val else "OFF"
        else:
            str_val = str(val)
        s = f"-D{arg}={str_val}"
        config_strs.append(s)
    config_str = " ".join(config_strs)

    cmd = (
        f"cmake -GNinja -DCMAKE_INSTALL_PREFIX={sel4_install_dir.absolute()} "\
        f" -DPYTHON3={executable} " \
        f" {config_str} " \
        f"-S {sel4_dir.absolute()} -B {sel4_build_dir.absolute()}")

    r = system(cmd)
    if r != 0:
        raise Exception(f"Error configuring sel4: cmd={cmd}")

    cmd = f"cmake --build {sel4_build_dir.absolute()}"
    r = system(cmd)
    if r != 0:
        raise Exception(f"Error building sel4: cmd={cmd}")

    cmd = f"cmake --install {sel4_build_dir.absolute()}"
    r = system(cmd)
    if r != 0:
        raise Exception(f"Error installing sel4: cmd={cmd}")

    elf = sel4_install_dir / "bin" / "kernel.elf"
    dest = (
        root_dir / "board" / board.name / config.name / "elf" / "sel4.elf"
    )
    dest.unlink(missing_ok=True)
    copy(elf, dest)
    # Make output read-only
    dest.chmod(0o444)

    # @ivanv: comment, this is hard to follow
    include_dir = root_dir / "board" / board.name / config.name / "include"
    for source in ("kernel_Config", "libsel4", "libsel4/sel4_Config", "libsel4/autoconf"):
        source_dir = sel4_install_dir / source / "include"
        for p in source_dir.rglob("*"):
            if not p.is_file():
                continue
            rel = p.relative_to(source_dir)
            dest = include_dir / rel
            dest.parent.mkdir(exist_ok=True, parents=True)
            dest.unlink(missing_ok=True)
            copy(p, dest)
            dest.chmod(0o444)


def build_elf_component(
    component_name: str,
    root_dir: Path,
    build_dir: Path,
    board: BoardInfo,
    config: ConfigInfo,
    defines: List[Tuple[str, str]]
) -> None:
    """Build a specific ELF component.

    Right now this is either the loader or the monitor
    """
    sel4_dir = root_dir / "board" / board.name / config.name
    build_dir = build_dir / board.name / config.name / component_name
    build_dir.mkdir(exist_ok=True, parents=True)
    defines_str = " ".join(f"{k}={v}" for k, v in defines)

    if board.arch == BoardArch.AARCH64:
        arch_args = f"ARCH=aarch64 TOOLCHAIN={AARCH64_TOOLCHAIN}"
    elif board.arch == BoardArch.RISCV64:
        arch_args = f"ARCH=riscv64 TOOLCHAIN={RISCV64_TOOLCHAIN}"
    else:
        raise Exception(f"Unexpected arch given: {board.arch}", board.arch)

    build_cmd = f"BOARD={board.name} BUILD_DIR={build_dir.absolute()} {arch_args} {board.gcc_flags} SEL4_SDK={sel4_dir.absolute()} {defines_str} make -C {component_name}"
    r = system(build_cmd)
    if r != 0:
        raise Exception(
            f"Error building: {component_name} for board: {board.name} config: {config.name}"
        )
    elf = build_dir / f"{component_name}.elf"
    dest = (
        root_dir / "board" / board.name / config.name / "elf" / f"{component_name}.elf"
    )
    dest.unlink(missing_ok=True)
    copy(elf, dest)
    # Make output read-only
    dest.chmod(0o444)


def build_doc(root_dir):
    output = root_dir / "doc" / "sel4cp_user_manual.pdf"

    r = system(f'pandoc docs/manual.md -o {output}')
    assert r == 0


def build_lib_component(
    component_name: str,
    root_dir: Path,
    build_dir: Path,
    board: BoardInfo,
    config: ConfigInfo,
) -> None:
    """Build a specific library component.

    Right now this is just libsel4.a
    """
    sel4_dir = root_dir / "board" / board.name / config.name
    build_dir = build_dir / board.name / config.name / component_name
    build_dir.mkdir(exist_ok=True, parents=True)

    if board.arch == BoardArch.AARCH64:
        arch_args = f"ARCH=aarch64 TOOLCHAIN={AARCH64_TOOLCHAIN}"
    elif board.arch == BoardArch.RISCV64:
        arch_args = f"ARCH=riscv64 TOOLCHAIN={RISCV64_TOOLCHAIN}"
    else:
        raise Exception(f"Unexpected arch given: {board.arch}", board.arch)

    build_cmd = f"BUILD_DIR={build_dir.absolute()} {arch_args} {board.gcc_flags} SEL4_SDK={sel4_dir.absolute()} make -C {component_name}"
    r = system(build_cmd)
    if r != 0:
        raise Exception(
            f"Error building: {component_name} for board: {board.name} config: {config.name}"
        )
    lib = build_dir / f"{component_name}.a"
    lib_dir = root_dir / "board" / board.name / config.name / "lib"
    dest = lib_dir / f"{component_name}.a"
    dest.unlink(missing_ok=True)
    copy(lib, dest)
    # Make output read-only
    dest.chmod(0o444)


    link_script = Path(component_name) / "sel4cp.ld"
    dest = lib_dir / "sel4cp.ld"
    dest.unlink(missing_ok=True)
    copy(link_script, dest)
    # Make output read-only
    dest.chmod(0o444)

    crt0 = build_dir / "crt0.o"
    dest = lib_dir / "crt0.o"
    dest.unlink(missing_ok=True)
    copy(crt0, dest)
    # Make output read-only
    dest.chmod(0o444)

    include_dir = root_dir / "board" / board.name / config.name / "include"
    source_dir = Path(component_name) / "include"
    for p in source_dir.rglob("*"):
        if not p.is_file():
            continue
        rel = p.relative_to(source_dir)
        dest = include_dir / rel
        dest.parent.mkdir(exist_ok=True, parents=True)
        dest.unlink(missing_ok=True)
        copy(p, dest)
        dest.chmod(0o444)


<<<<<<< HEAD
def build_kernel_config_component(
=======
def build_config_component(
>>>>>>> 0808b586
    root_dir: Path,
    build_dir: Path,
    board: BoardInfo,
    config: ConfigInfo,
) -> None:
    # Here we are just copying the auto-generated kernel config, "gen_config.yaml".
    sel4_build_dir = build_dir / board.name / config.name / "sel4" / "build"
    sel4_gen_config = sel4_build_dir / "gen_config" / "kernel" / "gen_config.yaml"
    dest = root_dir / "board" / board.name / config.name / "config.yaml"
    with open(sel4_gen_config, "r") as f:
        sel4_config = yaml_load(f, Loader=YamlLoader)

    dest.unlink(missing_ok=True)
    copy(sel4_gen_config, dest)
    dest.chmod(0o444)


def main() -> None:
    parser = ArgumentParser()
    parser.add_argument("--sel4", type=Path, required=True)
    args = parser.parse_args()
    sel4_dir = args.sel4.expanduser()
    if not sel4_dir.exists():
        raise Exception(f"sel4_dir: {sel4_dir} does not exist")


    root_dir = Path("release") / f"{NAME}-sdk-{VERSION}"
    tar_file = Path("release") / f"{NAME}-sdk-{VERSION}.tar.gz"
    source_tar_file = Path("release") / f"{NAME}-source-{VERSION}.tar.gz"
    dir_structure = [
        root_dir / "doc",
        root_dir / "bin",
        root_dir / "board",
    ]
    for board in SUPPORTED_BOARDS:
        board_dir = root_dir / "board" / board.name
        dir_structure.append(board_dir)
        for config in SUPPORTED_CONFIGS:
            config_dir = board_dir / config.name
            dir_structure.append(config_dir)
            dir_structure += [
                config_dir / "include",
                config_dir / "lib",
                config_dir / "elf",
            ]

    for dr in dir_structure:
        dr.mkdir(exist_ok=True, parents=True)

    copy(Path("LICENSE"), root_dir)

    tool_target = root_dir / "bin" / "sel4cp"

    if not tool_target.exists():
        test_tool()
        build_tool(tool_target)

    build_doc(root_dir)

    build_dir = Path("build")
    for board in SUPPORTED_BOARDS:
        for config in SUPPORTED_CONFIGS:
            build_sel4(sel4_dir, root_dir, build_dir, board, config)
            loader_defines = [
                ("LINK_ADDRESS", hex(board.loader_link_address))
            ]
            kernel_config = build_kernel_config_component(root_dir, build_dir, board, config)
            build_elf_component("loader", root_dir, build_dir, board, config, loader_defines)
            build_elf_component("monitor", root_dir, build_dir, board, config, [])
            build_lib_component("libsel4cp", root_dir, build_dir, board, config)
            build_config_component(root_dir, build_dir, board, config)
        # Setup the examples
        for example, example_path in board.examples.items():
            include_dir = root_dir / "board" / board.name / "example" / example
            source_dir = example_path
            for p in source_dir.rglob("*"):
                if not p.is_file():
                    continue
                rel = p.relative_to(source_dir)
                dest = include_dir / rel
                dest.parent.mkdir(exist_ok=True, parents=True)
                dest.unlink(missing_ok=True)
                copy(p, dest)
                dest.chmod(0o444)

    # At this point we create a tar.gz file
    with tar_open(tar_file, "w:gz") as tar:
        tar.add(root_dir, arcname=root_dir.name, filter=tar_filter)

    # Build the source tar
    process = popen("git ls-files")
    filenames = [Path(fn.strip()) for fn in process.readlines()]
    process.close()
    source_prefix = Path(f"{NAME}-source-{VERSION}")
    with tar_open(source_tar_file, "w:gz") as tar:
        for filename in filenames:
            tar.add(filename, arcname=source_prefix / filename, filter=tar_filter)

if __name__ == "__main__":
    main()<|MERGE_RESOLUTION|>--- conflicted
+++ resolved
@@ -86,26 +86,19 @@
             "KernelARMPlatform": "zcu102",
             "KernelIsMCS": True,
             "KernelArmExportPCNTUser": True,
-            "KernelArmHypervisorSupport": True,
         },
         examples = {
             "hello": Path("example/zcu102/hello")
         }
     ),
     BoardInfo(
-<<<<<<< HEAD
         name="imx8mq_evk",
         arch=BoardArch.AARCH64,
         gcc_flags="GCC_CPU=cortex-a53",
-=======
-        name="imx8mq",
-        gcc_cpu="cortex-a53",
->>>>>>> 0808b586
         loader_link_address=0x41000000,
         kernel_options = {
             "KernelPlatform": "imx8mq-evk",
             "KernelIsMCS": True,
-<<<<<<< HEAD
             "KernelArmExportPCNTUser": True,
         },
         examples = {}
@@ -119,6 +112,7 @@
             "KernelPlatform": "imx8mm-evk",
             "KernelIsMCS": True,
             "KernelArmExportPCNTUser": True,
+            "KernelArmHypervisorSupport": True,
         },
         examples = {}
     ),
@@ -126,22 +120,13 @@
         name="qemu_arm_virt",
         arch=BoardArch.AARCH64,
         gcc_flags="GCC_CPU=cortex-a53",
-=======
-        },
-        examples = {
-            "hello": Path("example/imx8mq/hello")
-        }
-    ),
-    BoardInfo(
-        name="qemu_arm_virt",
-        gcc_cpu="cortex-a53",
->>>>>>> 0808b586
         loader_link_address=0x70000000,
         kernel_options = {
             "KernelPlatform": "qemu-arm-virt",
             "KernelIsMCS": True,
             "KernelArmExportPCNTUser": True,
-<<<<<<< HEAD
+            "KernelArmHypervisorSupport": True,
+            "QEMU_MEMORY": 2048,
         },
         examples = {}
     ),
@@ -149,25 +134,12 @@
         name="odroidc2",
         arch=BoardArch.AARCH64,
         gcc_flags="GCC_CPU=cortex-a53",
-=======
+        loader_link_address=0x20000000,
+        kernel_options = {
+            "KernelPlatform": "odroidc2",
+            "KernelIsMCS": True,
+            "KernelArmExportPCNTUser": True,
             "KernelArmHypervisorSupport": True,
-            "KernelRetypeFanOutLimit": 2048,
-            "QEMU_MEMORY": 2048,
-        },
-        examples = {
-            "hello": Path("example/qemu_arm_virt/hello")
-        }
-    ),
-    BoardInfo(
-        name="odroidc2",
-        gcc_cpu="cortex-a53",
->>>>>>> 0808b586
-        loader_link_address=0x20000000,
-        kernel_options = {
-            "KernelPlatform": "odroidc2",
-            "KernelIsMCS": True,
-            "KernelArmExportPCNTUser": True,
-<<<<<<< HEAD
         },
         examples = {}
     ),
@@ -209,23 +181,6 @@
         kernel_options = {
             "KernelIsMCS": True,
             "KernelPlatform": "qemu-riscv-virt",
-=======
-            "KernelRetypeFanOutLimit": 1024,
-            "KernelArmHypervisorSupport": True,
-        },
-        examples = {}
-    ),
-    BoardInfo(
-        name="imx8mm",
-        gcc_cpu="cortex-a53",
-        loader_link_address=0x41000000,
-        kernel_options = {
-            "KernelPlatform": "imx8mm-evk",
-            "KernelIsMCS": True,
-            "KernelArmExportPCNTUser": True,
-            "KernelArmHypervisorSupport": True,
-            "KernelRetypeFanOutLimit": 1024,
->>>>>>> 0808b586
         },
         examples = {}
     ),
@@ -481,11 +436,7 @@
         dest.chmod(0o444)
 
 
-<<<<<<< HEAD
 def build_kernel_config_component(
-=======
-def build_config_component(
->>>>>>> 0808b586
     root_dir: Path,
     build_dir: Path,
     board: BoardInfo,
@@ -556,7 +507,6 @@
             build_elf_component("loader", root_dir, build_dir, board, config, loader_defines)
             build_elf_component("monitor", root_dir, build_dir, board, config, [])
             build_lib_component("libsel4cp", root_dir, build_dir, board, config)
-            build_config_component(root_dir, build_dir, board, config)
         # Setup the examples
         for example, example_path in board.examples.items():
             include_dir = root_dir / "board" / board.name / "example" / example
