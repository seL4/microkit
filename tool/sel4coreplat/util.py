--- conflicted
+++ resolved
@@ -64,12 +64,8 @@
     base: int
     end: int
 
-<<<<<<< HEAD
     def aligned_power_of_two_regions(self, max_bits: int) -> List["MemoryRegion"]:
-=======
-    def aligned_power_of_two_regions(self) -> List["MemoryRegion"]:
         max_bits = 47
->>>>>>> 0808b586
         # Align
         # find the first bit self
         r = []
@@ -167,12 +163,9 @@
         # 'best' may be something that best matches a power-of-two
         # allocation
         for region in self._regions:
-<<<<<<< HEAD
+            # @ivanv: HACK, I think the loader when builidng the imx8mm vmm system will overwrite itself so we need this.
+            # if size <= region.size and region.base >= 0x60000000:
             if size <= region.size and region.base >= 0x84028000: # @ivanv
-=======
-            # @ivanv: HACK, I think the loader when builidng the imx8mm vmm system will overwrite itself so we need this.
-            if size <= region.size and region.base >= 0x60000000:
->>>>>>> 0808b586
                 break
         else:
             raise ValueError(f"Unable to allocate 0x{size:x} bytes.")
