--- conflicted
+++ resolved
@@ -36,7 +36,6 @@
 * Physical => phys
 
 """
-import cProfile
 import sys
 import os
 from argparse import ArgumentParser
@@ -46,11 +45,7 @@
 from os import environ
 from math import log2, ceil
 from sys import argv, executable, stderr
-<<<<<<< HEAD
 from yaml import load as yaml_load, Loader as YamlLoader
-=======
-from yaml import load  as yaml_load, Loader as YamlLoader
->>>>>>> 0808b586
 
 from typing import Dict, List, Optional, Tuple, Union
 
@@ -91,25 +86,6 @@
     KernelBootInfo,
     Sel4Object,
     FIXED_OBJECT_SIZES,
-<<<<<<< HEAD
-=======
-    SEL4_UNTYPED_OBJECT,
-    SEL4_CNODE_OBJECT,
-    SEL4_SCHEDCONTEXT_OBJECT,
-    SEL4_TCB_OBJECT,
-    SEL4_REPLY_OBJECT,
-    SEL4_ENDPOINT_OBJECT,
-    SEL4_NOTIFICATION_OBJECT,
-    SEL4_VSPACE_OBJECT,
-    SEL4_PAGE_UPPER_DIRECTORY_OBJECT,
-    SEL4_PAGE_DIRECTORY_OBJECT,
-    SEL4_SMALL_PAGE_OBJECT,
-    SEL4_LARGE_PAGE_OBJECT,
-    SEL4_PAGE_TABLE_OBJECT,
-    SEL4_VCPU_OBJECT,
-    SLOT_BITS,
-    SLOT_SIZE,
->>>>>>> 0808b586
     INIT_NULL_CAP_ADDRESS,
     INIT_TCB_CAP_ADDRESS,
     INIT_CNODE_CAP_ADDRESS,
@@ -122,6 +98,7 @@
     SEL4_RIGHTS_WRITE,
     SEL4_ARM_DEFAULT_VMATTRIBUTES,
     SEL4_ARM_EXECUTE_NEVER,
+    SEL4_ARM_PAGE_CACHEABLE,
     SEL4_RISCV_DEFAULT_VMATTRIBUTES,
     SEL4_RISCV_EXECUTE_NEVER,
     SEL4_OBJECT_TYPE_NAMES,
@@ -178,11 +155,8 @@
 BASE_OUTPUT_ENDPOINT_CAP = BASE_OUTPUT_NOTIFICATION_CAP + 64
 BASE_IRQ_CAP = BASE_OUTPUT_ENDPOINT_CAP + 64
 BASE_TCB_CAP = BASE_IRQ_CAP + 64
-<<<<<<< HEAD
-=======
 BASE_VM_TCB_CAP = BASE_TCB_CAP + 64
 BASE_VCPU_CAP = BASE_VM_TCB_CAP + 64
->>>>>>> 0808b586
 MAX_SYSTEM_INVOCATION_SIZE = mb(128)
 PD_CAPTABLE_BITS = 12
 PD_CAP_SIZE = 512
@@ -259,14 +233,10 @@
                 ut.allocations.append(allocation)
                 return allocation
 
-<<<<<<< HEAD
-        raise Exception("Can't alloc - no space")
-=======
         raise Exception(f"Not enough space to allocate 0x{size * count:x} bytes")
->>>>>>> 0808b586
-
-
-def invocation_to_str(inv: Sel4Invocation, cap_lookup: Dict[int, str]) -> str:
+
+
+def invocation_to_str(kernel_config: KernelConfig, inv: Sel4Invocation, cap_lookup: Dict[int, str]) -> str:
     arg_strs = []
     for nm, val in inv._args:
         if nm in inv._extra_caps:
@@ -284,7 +254,7 @@
             else:
                 val_str = f"{val} (0x{1 << val:x})"
         elif nm == "object_type":
-            object_size = FIXED_OBJECT_SIZES.get(val)
+            object_size = Sel4Object(val).get_size(kernel_config)
             object_type_name = SEL4_OBJECT_TYPE_NAMES[val]
             if object_size is None:
                 val_str = f"{val} ({object_type_name} - variable size)"
@@ -498,7 +468,7 @@
             ut.watermark = alloc_phys_addr
 
 
-    def allocate_fixed_objects(self, phys_address: int, object_type: int, count: int, names: List[str]) -> List[KernelObject]:
+    def allocate_fixed_objects(self, kernel_config: KernelConfig, phys_address: int, object_type: int, count: int, names: List[str]) -> List[KernelObject]:
         """
 
         Note: Fixed objects must be allocated in order!
@@ -506,7 +476,7 @@
         assert phys_address >= self._last_fixed_address
         assert object_type in FIXED_OBJECT_SIZES
         assert count == len(names)
-        alloc_size = FIXED_OBJECT_SIZES[object_type]
+        alloc_size = Sel4Object(object_type).get_size(kernel_config)
 
         for ut in self._device_untyped:
             if phys_address in ut:
@@ -577,11 +547,11 @@
         self._objects += kernel_objects
         return kernel_objects
 
-    def allocate_objects(self, object_type: int, names: List[str], size: Optional[int] = None) -> List[KernelObject]:
+    def allocate_objects(self, kernel_config: KernelConfig, object_type: int, names: List[str], size: Optional[int] = None) -> List[KernelObject]:
         count = len(names)
         if object_type in FIXED_OBJECT_SIZES:
             assert size is None
-            alloc_size = FIXED_OBJECT_SIZES[object_type]
+            alloc_size = Sel4Object(object_type).get_size(kernel_config)
             api_size = 0
         elif object_type in (Sel4Object.CNode, Sel4Object.SchedContext):
             assert size is not None
@@ -1022,7 +992,6 @@
 
     # Now that the page tables are allocated they can be mapped into vspace
     vaddr = 0x8000_0000
-<<<<<<< HEAD
     if kernel_config.arch == KernelArch.AARCH64:
         arch_page_table_map = Sel4ARMPageTableMap
         arch_vm_attributes = SEL4_ARM_DEFAULT_VMATTRIBUTES
@@ -1032,19 +1001,15 @@
     else:
         raise Exception(f"Unexpected kernel architecture: {arch}")
 
-    invocation = arch_page_table_map(system_cap_address_mask | base_page_table_cap, INIT_VSPACE_CAP_ADDRESS, vaddr, arch_vm_attributes)
-=======
-    invocation = Sel4PageTableMap(system_cap_address_mask | base_page_table_cap,
-                                  INIT_VSPACE_CAP_ADDRESS,
-                                  vaddr,
-                                  SEL4_ARM_DEFAULT_VMATTRIBUTES)
->>>>>>> 0808b586
+    invocation = arch_page_table_map(system_cap_address_mask | base_page_table_cap,
+                                     INIT_VSPACE_CAP_ADDRESS,
+                                     vaddr,
+                                     arch_vm_attributes)
     invocation.repeat(page_tables_required, page_table=1, vaddr=SEL4_LARGE_PAGE_SIZE)
     bootstrap_invocations.append(invocation)
 
     # Finally, once the page tables are allocated the pages can be mapped
     vaddr = 0x8000_0000
-<<<<<<< HEAD
     if kernel_config.arch == KernelArch.AARCH64:
         arch_page_map = Sel4ARMPageMap
         arch_vm_attributes = SEL4_ARM_DEFAULT_VMATTRIBUTES | SEL4_ARM_EXECUTE_NEVER
@@ -1053,14 +1018,11 @@
         arch_vm_attributes = SEL4_RISCV_DEFAULT_VMATTRIBUTES | SEL4_RISCV_EXECUTE_NEVER
     else:
         raise Exception(f"Unexpected kernel architecture: {arch}")
-    invocation = arch_page_map(system_cap_address_mask | base_page_cap, INIT_VSPACE_CAP_ADDRESS, vaddr, SEL4_RIGHTS_READ, arch_vm_attributes)
-=======
-    invocation = Sel4PageMap(system_cap_address_mask | base_page_cap,
-                             INIT_VSPACE_CAP_ADDRESS,
-                             vaddr,
-                             SEL4_RIGHTS_READ,
-                             SEL4_ARM_DEFAULT_VMATTRIBUTES | SEL4_ARM_EXECUTE_NEVER)
->>>>>>> 0808b586
+    invocation = arch_page_map(system_cap_address_mask | base_page_cap,
+                               INIT_VSPACE_CAP_ADDRESS,
+                               vaddr,
+                               SEL4_RIGHTS_READ,
+                               arch_vm_attributes)
     invocation.repeat(pages_required, page=1, vaddr=kernel_config.minimum_page_size)
     bootstrap_invocations.append(invocation)
 
@@ -1188,7 +1150,7 @@
     page_objects: Dict[int, List[KernelObject]] = {}
 
     for page_size, page_object in reversed(list(zip(SUPPORTED_PAGE_SIZES, SUPPORTED_PAGE_OBJECTS))):
-        page_objects[page_size] = init_system.allocate_objects(page_object, page_names_by_size[page_size])
+        page_objects[page_size] = init_system.allocate_objects(kernel_config, page_object, page_names_by_size[page_size])
 
     ipc_buffer_objects = page_objects[0x1000][:len(system.protection_domains)]
 
@@ -1215,6 +1177,7 @@
             fixed_pages.append((phys_addr, mr))
             phys_addr += mr_page_bytes(mr)
 
+    # @ivanv: figure this out... I don't remember why I made this change and then commented it out
     # fixed_pages.sort(key=lambda page: page[0])
     fixed_pages.sort()
 
@@ -1227,45 +1190,35 @@
         obj_type = PAGE_OBJECT_BY_SIZE[mr.page_size]
         obj_type_name = f"Page({human_size_strict(mr.page_size)})"
         name = f"{obj_type_name}: MR={mr.name} @ {phys_addr:x}"
-        page = init_system.allocate_fixed_objects(phys_addr, obj_type, 1, names=[name])[0]
+        page = init_system.allocate_fixed_objects(kernel_config, phys_addr, obj_type, 1, names=[name])[0]
         mr_pages[mr].append(page)
 
     # TCBs
     tcb_names = [f"TCB: PD={pd.name}" for pd in system.protection_domains]
-<<<<<<< HEAD
-    tcb_objects = init_system.allocate_objects(Sel4Object.Tcb, tcb_names)
-=======
     tcb_names += [f"TCB: VM={vm.name}" for vm in virtual_machines]
-    tcb_objects = init_system.allocate_objects(SEL4_TCB_OBJECT, tcb_names)
->>>>>>> 0808b586
+    tcb_objects = init_system.allocate_objects(kernel_config, Sel4Object.Tcb, tcb_names)
     tcb_caps = [tcb_obj.cap_addr for tcb_obj in tcb_objects]
     # VCPUs
     vcpu_names = [f"VCPU: VM={vm.name}" for vm in virtual_machines]
-    vcpu_objects = init_system.allocate_objects(SEL4_VCPU_OBJECT, vcpu_names)
+    vcpu_objects = init_system.allocate_objects(kernel_config, Sel4Object.Vcpu, vcpu_names)
     # SchedContexts
     schedcontext_names = [f"SchedContext: PD={pd.name}" for pd in system.protection_domains]
-<<<<<<< HEAD
-    schedcontext_objects = init_system.allocate_objects(Sel4Object.SchedContext, schedcontext_names, size=PD_SCHEDCONTEXT_SIZE)
-    pds_with_endpoints = [pd for pd in system.protection_domains if pd.needs_ep]
-    endpoint_names = ["EP: Monitor Fault"] + [f"EP: PD={pd.name}" for pd in pds_with_endpoints]
-=======
     schedcontext_names += [f"SchedContext: VM={vm.name}" for vm in virtual_machines]
-    schedcontext_objects = init_system.allocate_objects(SEL4_SCHEDCONTEXT_OBJECT, schedcontext_names, size=PD_SCHEDCONTEXT_SIZE)
+    schedcontext_objects = init_system.allocate_objects(kernel_config, Sel4Object.SchedContext, schedcontext_names, size=PD_SCHEDCONTEXT_SIZE)
     # Endpoints
     pds_with_endpoints = [pd for pd in system.protection_domains if pd.needs_ep]
     endpoint_names = ["EP: Monitor Fault"] + [f"EP: PD={pd.name}" for pd in pds_with_endpoints]
     # Replies
->>>>>>> 0808b586
     reply_names = ["Reply: Monitor"]+ [f"Reply: PD={pd.name}" for pd in system.protection_domains]
-    reply_objects = init_system.allocate_objects(Sel4Object.Reply, reply_names)
+    reply_objects = init_system.allocate_objects(kernel_config, Sel4Object.Reply, reply_names)
     reply_object = reply_objects[0]
     # FIXME: Probably only need reply objects for PPs
     pd_reply_objects = reply_objects[1:]
-    endpoint_objects = init_system.allocate_objects(Sel4Object.Endpoint, endpoint_names)
+    endpoint_objects = init_system.allocate_objects(kernel_config, Sel4Object.Endpoint, endpoint_names)
     fault_ep_endpoint_object = endpoint_objects[0]
     pd_endpoint_objects = dict(zip(pds_with_endpoints, endpoint_objects[1:]))
     notification_names = [f"Notification: PD={pd.name}" for pd in system.protection_domains]
-    notification_objects = init_system.allocate_objects(Sel4Object.Notification, notification_names)
+    notification_objects = init_system.allocate_objects(kernel_config, Sel4Object.Notification, notification_names)
     notification_objects_by_pd = dict(zip(system.protection_domains, notification_objects))
 
     # Determine number of upper directory / directory / page table objects required
@@ -1283,20 +1236,15 @@
     uds = []
     ds = []
     pts = []
-<<<<<<< HEAD
-    for pd_idx, pd in enumerate(system.protection_domains):
-        ipc_buffer_symbol = pd_elf_files[pd].find_symbol("__sel4_ipc_buffer_obj")
-        assert ipc_buffer_symbol is not None
-        ipc_buffer_vaddr, _ = ipc_buffer_symbol
+    for pd_idx, pd in enumerate(list(system.protection_domains) + virtual_machines):
+        if pd_idx < len(system.protection_domains):
+            ipc_buffer_symbol = pd_elf_files[pd].find_symbol("__sel4_ipc_buffer_obj")
+            assert ipc_buffer_symbol is not None
+            ipc_buffer_vaddr, _ = ipc_buffer_symbol
         # @ivanv: change for RISC-V, also don't like the hard coding of 12 and 9
         # I need to figure out what the situation is with page levels for RISC-V
         # on seL4. Seems to me that since only PageTableMap and PageMap exists,
         # only two level PT is supported, even though the hardware is 4 level.
-=======
-    for pd_idx, pd in enumerate(list(system.protection_domains) + virtual_machines):
-        if pd_idx < len(system.protection_domains):
-            ipc_buffer_vaddr, _ = pd_elf_files[pd].find_symbol("__sel4_ipc_buffer_obj")
->>>>>>> 0808b586
         upper_directory_vaddrs = set()
         directory_vaddrs = set()
         page_table_vaddrs = set()
@@ -1328,58 +1276,44 @@
     pd_names = [pd.name for pd in system.protection_domains]
     vm_names = [vm.name for vm in virtual_machines]
     vspace_names = [f"VSpace: PD={pd.name}" for pd in system.protection_domains]
-<<<<<<< HEAD
-
-    vspace_objects = init_system.allocate_objects(Sel4Object.VSpace, vspace_names)
+    vspace_names += [f"VSpace: VM={vm.name}" for vm in virtual_machines]
+    vspace_objects = init_system.allocate_objects(kernel_config, Sel4Object.VSpace, vspace_names)
 
     # PageUpperDirectory and PageDirectory are not present on RISC-V
     if kernel_config.arch == KernelArch.AARCH64:
-        ud_names = [f"PageUpperDirectory: PD={pd_names[pd_idx]} VADDR=0x{vaddr:x}" for pd_idx, vaddr in uds]
-        ud_objects = init_system.allocate_objects(Sel4Object.PageUpperDirectory, ud_names)
+        if not kernel_config.hyp_mode:
+            ud_names = [f"PageUpperDirectory: PD={pd_names[pd_idx]} VADDR=0x{vaddr:x}" for pd_idx, vaddr in uds]
+            ud_objects = init_system.allocate_objects(kernel_config, Sel4Object.PageUpperDirectory, ud_names)
 
         d_names = [f"PageDirectory: PD={pd_names[pd_idx]} VADDR=0x{vaddr:x}" for pd_idx, vaddr in ds]
-        d_objects = init_system.allocate_objects(Sel4Object.PageDirectory, d_names)
+        d_objects = init_system.allocate_objects(kernel_config, Sel4Object.PageDirectory, d_names)
     elif kernel_config.arch == KernelArch.RISCV64:
         # ud_names = [f"PageTable: PD={pd_names[pd_idx]} VADDR=0x{vaddr:x}" for pd_idx, vaddr in uds]
-        # ud_objects = init_system.allocate_objects(Sel4Object.PageTable, ud_names)
+        # ud_objects = init_system.allocate_objects(kernel_config, Sel4Object.PageTable, ud_names)
 
         d_names = [f"PageTable: PD={pd_names[pd_idx]} VADDR=0x{vaddr:x}" for pd_idx, vaddr in ds]
-        d_objects = init_system.allocate_objects(Sel4Object.PageTable, d_names)
+        d_objects = init_system.allocate_objects(kernel_config, Sel4Object.PageTable, d_names)
     else:
         raise Exception(f"Unexpected kernel architecture: {arch}")
 
+    pd_pts = pts[:len(pd_names)]
+    vm_pts = pts[len(pd_names):]
     pt_names = [f"PageTable: PD={pd_names[pd_idx]} VADDR=0x{vaddr:x}" for pd_idx, vaddr in pts]
-    pt_objects = init_system.allocate_objects(Sel4Object.PageTable, pt_names)
+    pt_names += [f"PageTable: VM={vm_names[vm_idx - len(pd_ds)]} VADDR=0x{vaddr:x}" for vm_idx, vaddr in vm_pts]
+    pt_objects = init_system.allocate_objects(kernel_config, Sel4Object.PageTable, pt_names)
 
     # Create CNodes - all CNode objects are the same size: 128 slots.
     cnode_names = [f"CNode: PD={pd.name}" for pd in system.protection_domains]
-    cnode_objects = init_system.allocate_objects(Sel4Object.CNode, cnode_names, size=PD_CAP_SIZE)
-=======
-    vspace_names += [f"VSpace: VM={vm.name}" for vm in virtual_machines]
-    vspace_objects = init_system.allocate_objects(SEL4_VSPACE_OBJECT, vspace_names)
-
-    if not kernel_config.hyp_mode:
-        ud_names = [f"PageUpperDirectory: PD={pd_names[pd_idx]} VADDR=0x{vaddr:x}" for pd_idx, vaddr in uds]
-        ud_objects = init_system.allocate_objects(SEL4_PAGE_UPPER_DIRECTORY_OBJECT, ud_names)
+    cnode_names += [f"CNode: VM={vm.name}" for vm in virtual_machines]
+    cnode_objects = init_system.allocate_objects(kernel_config, Sel4Object.CNode, cnode_names, size=PD_CAP_SIZE)
 
     pd_ds = ds[:len(pd_names)]
     vm_ds = ds[len(pd_names):]
     d_names = [f"PageDirectory: PD={pd_names[pd_idx]} VADDR=0x{vaddr:x}" for pd_idx, vaddr in pd_ds]
     d_names += [f"PageDirectory: VM={vm_names[vm_idx - len(pd_ds)]} VADDR=0x{vaddr:x}" for vm_idx, vaddr in vm_ds]
-    d_objects = init_system.allocate_objects(SEL4_PAGE_DIRECTORY_OBJECT, d_names)
-
-    pd_pts = pts[:len(pd_names)]
-    vm_pts = pts[len(pd_names):]
-    pt_names = [f"PageTable: PD={pd_names[pd_idx]} VADDR=0x{vaddr:x}" for pd_idx, vaddr in pd_pts]
-    pt_names += [f"PageTable: VM={vm_names[vm_idx - len(pd_ds)]} VADDR=0x{vaddr:x}" for vm_idx, vaddr in vm_pts]
-    pt_objects = init_system.allocate_objects(SEL4_PAGE_TABLE_OBJECT, pt_names)
-
-    # Create CNodes - all CNode objects are the same size: 128 slots.
-    cnode_names = [f"CNode: PD={pd.name}" for pd in system.protection_domains]
-    cnode_names += [f"CNode: VM={vm.name}" for vm in virtual_machines]
-    cnode_objects = init_system.allocate_objects(SEL4_CNODE_OBJECT, cnode_names, size=PD_CAP_SIZE)
+    d_objects = init_system.allocate_objects(kernel_config, Sel4Object.PageDirectory, d_names)
+
     # @ivanv: make a note why this is okay
->>>>>>> 0808b586
     cnode_objects_by_pd = dict(zip(system.protection_domains, cnode_objects))
 
     cap_slot = init_system._cap_slot
@@ -1407,13 +1341,8 @@
     # This has to be done prior to minting!
     # for vspace_obj in vspace_objects:
     #     system_invocations.append(Sel4AsidPoolAssign(INIT_ASID_POOL_CAP_ADDRESS, vspace_obj.cap_addr))
-<<<<<<< HEAD
     invocation = Sel4AsidPoolAssign(kernel_config.arch, INIT_ASID_POOL_CAP_ADDRESS, vspace_objects[0].cap_addr)
-    invocation.repeat(len(system.protection_domains), vspace=1)
-=======
-    invocation = Sel4AsidPoolAssign(INIT_ASID_POOL_CAP_ADDRESS, vspace_objects[0].cap_addr)
     invocation.repeat(len(system.protection_domains) + len(virtual_machines), vspace=1)
->>>>>>> 0808b586
     system_invocations.append(invocation)
 
     # Create copies of all caps required via minting.
@@ -1510,8 +1439,6 @@
         )
         system_invocations.append(invocation)
         cap_slot += 1
-<<<<<<< HEAD
-=======
 
     # Create a fault endpoint cap for each virtual machine, this will
     # be the parent protection domain's endpoint.
@@ -1524,9 +1451,6 @@
                 parent_pd = pd
                 break
 
-        # print("===== parent_pd is:")
-        # print(parent_pd)
-        # print(pd_endpoint_objects)
         fault_ep_cap = pd_endpoint_objects[parent_pd].cap_addr
         # @ivanv: Right now there's nothing stopping the vm_id being
         # the same as a pd_id. We should change this.
@@ -1544,7 +1468,6 @@
         )
         system_invocations.append(invocation)
         cap_slot += 1
->>>>>>> 0808b586
 
     final_cap_slot = cap_slot
 
@@ -1624,8 +1547,6 @@
                         0)
                 )
 
-<<<<<<< HEAD
-=======
     ## Mint access to the VM's TCB in the PD Cspace
     for cnode_obj, pd in zip(cnode_objects, system.protection_domains):
         if pd.virtual_machine:
@@ -1662,7 +1583,6 @@
                             0)
                     )
 
->>>>>>> 0808b586
     for cc in system.channels:
         pd_a = system.pd_by_name[cc.pd_a]
         pd_b = system.pd_by_name[cc.pd_b]
@@ -1754,41 +1674,31 @@
 
 
     # Initialise the VSpaces -- assign them all the the initial asid pool.
-<<<<<<< HEAD
     if kernel_config.arch == KernelArch.RISCV64:
+        default_vm_attributes = SEL4_RISCV_DEFAULT_VMATTRIBUTES
         vspace_invocations = [
             (Sel4RISCVPageTableMap, ds, d_objects),
             (Sel4RISCVPageTableMap, pts, pt_objects),
         ]
-        default_vm_attributes = SEL4_RISCV_DEFAULT_VMATTRIBUTES
     elif kernel_config.arch == KernelArch.AARCH64:
-        vspace_invocations = [
-            (Sel4ARMPageUpperDirectoryMap, uds, ud_objects),
-            (Sel4ARMPageDirectoryMap, ds, d_objects),
-            (Sel4ARMPageTableMap, pts, pt_objects),
-        ]
         default_vm_attributes = SEL4_ARM_DEFAULT_VMATTRIBUTES
+        # @ivanv: explain/justify the difference between hyp and normal mode
+        if kernel_config.hyp_mode:
+            vspace_invocations = [
+                (Sel4ARMPageDirectoryMap, ds, d_objects),
+                (Sel4ARMPageTableMap, pts, pt_objects),
+            ]
+        else:
+            vspace_invocations = [
+                (Sel4ARMPageUpperDirectoryMap, uds, ud_objects),
+                (Sel4ARMPageDirectoryMap, ds, d_objects),
+                (Sel4ARMPageTableMap, pts, pt_objects),
+            ]
     else:
         raise Exception(f"Unexpected kernel architecture: {arch}")
-=======
-
-    # @ivanv: explain
-    if kernel_config.hyp_mode:
-        vspace_invocations = [
-            (Sel4PageDirectoryMap, ds, d_objects),
-            (Sel4PageTableMap, pts, pt_objects),
-        ]
-    else:
-        vspace_invocations = [
-            (Sel4PageUpperDirectoryMap, uds, ud_objects),
-            (Sel4PageDirectoryMap, ds, d_objects),
-            (Sel4PageTableMap, pts, pt_objects),
-        ]
->>>>>>> 0808b586
 
     for map_cls, descriptors, objects in vspace_invocations:
         for ((pd_idx, vaddr), obj) in zip(descriptors, objects):
-            # print(f"Map invocation for vaddr: {hex(vaddr)}, pd_idx: {pd_idx}")
             vspace_obj = vspace_objects[pd_idx]
             system_invocations.append(
                 map_cls(
@@ -1859,11 +1769,6 @@
     for tcb_obj, pd, ipc_buffer_obj in zip(tcb_objects, system.protection_domains, ipc_buffer_objects):
         ipc_buffer_vaddr, _ = pd_elf_files[pd].find_symbol("__sel4_ipc_buffer_obj")
         system_invocations.append(Sel4TcbSetIpcBuffer(tcb_obj.cap_addr, ipc_buffer_vaddr, ipc_buffer_obj.cap_addr,))
-
-    # print("PD ELF entries:")
-    # for pd in list(system.protection_domains) + virtual_machines:
-    #     print(pd)
-    #     print(f"pd.entry: {hex(pd_elf_files[pd].entry)}")
 
     # set register (entry point)
     # @ivanv: handle this better
@@ -1885,10 +1790,6 @@
 
     # For all the virtual machines, we want to bind the TCB to the VCPU
     if len(virtual_machines) > 0:
-        # print("TCB objects:")
-        # print(tcb_objects)
-        # print("TCB objects for VMs:")
-        # print(tcb_objects[len(system.protection_domains)])
         invocation = Sel4ArmVcpuSetTcb(vcpu_objects[0].cap_addr, tcb_objects[len(system.protection_domains)].cap_addr)
         invocation.repeat(count=len(virtual_machines), vcpu=1, tcb=1)
         system_invocations.append(invocation)
@@ -1905,13 +1806,8 @@
 
     system_invocation_data_array = bytearray()
     for system_invocation in system_invocations:
-<<<<<<< HEAD
-        system_invocation_data += system_invocation._get_raw_invocation(kernel_config)
-
-=======
         system_invocation_data_array += system_invocation._get_raw_invocation(kernel_config)
     system_invocation_data = bytes(system_invocation_data_array)
->>>>>>> 0808b586
 
     for pd in system.protection_domains:
         # Could use pd.elf_file.write_symbol here to update variables if required.
@@ -1997,11 +1893,7 @@
     monitor_elf_path = elf_path / "monitor.elf"
 
     if not gen_config_path.exists():
-<<<<<<< HEAD
         print(f"Error: auto-generated kernel config '{gen_config_path}' does not exist")
-=======
-        print(f"Error: auto-generated kernel config '{gen_config}' does not exist")
->>>>>>> 0808b586
         return 1
     if not elf_path.exists():
         print(f"Error: board ELF directory '{elf_path}' does not exist")
@@ -2036,7 +1928,6 @@
         option, value = list(option_dict.items())[0]
         gen_config[option] = value
 
-<<<<<<< HEAD
     # Some of the kernel config we need can be found in the auto-generated
     # config YAML file. Which we use here since they can differ between
     # platforms and architecture.
@@ -2050,41 +1941,28 @@
 
     kernel_config = KernelConfig(
         arch = arch,
-=======
-    # Some of the options we need can be found in the auto-generated config YAML
-    # file. Which we use here since they can differ between platforms.
-    kernel_config = KernelConfig(
->>>>>>> 0808b586
         word_size = gen_config["CONFIG_WORD_SIZE"],
         minimum_page_size = kb(4),
         paddr_user_device_top = gen_config["CONFIG_PADDR_USER_DEVICE_TOP"],
         kernel_frame_size = (1 << 12),
         root_cnode_bits = gen_config["CONFIG_ROOT_CNODE_SIZE_BITS"],
-<<<<<<< HEAD
         cap_address_bits = 64,
         fan_out_limit = gen_config["CONFIG_RETYPE_FAN_OUT_LIMIT"],
         have_fpu = gen_config["CONFIG_HAVE_FPU"],
-        # @vianv: Gross
-        page_table_levels = gen_config["CONFIG_PT_LEVELS"] if "CONFIG_PT_LEVELS" in gen_config else None
-=======
-        cap_address_bits=64,
-        fan_out_limit= gen_config["CONFIG_RETYPE_FAN_OUT_LIMIT"],
-        hyp_mode = gen_config["CONFIG_ARM_HYPERVISOR_SUPPORT"],
->>>>>>> 0808b586
+        # @ivanv: Perhaps there is a better way of seperating out arch specific config and regular config
+        riscv_page_table_levels = gen_config["CONFIG_PT_LEVELS"] if "CONFIG_PT_LEVELS" in gen_config else None,
+        hyp_mode = gen_config["CONFIG_ARM_HYPERVISOR_SUPPORT"] if "CONFIG_ARM_HYPERVISOR_SUPPORT" in gen_config else None,
     )
 
     # @ivanv: add support for 44-bit physical addresses
     # Certain values in hypervisor mode when CONFIG_ARM_PA_SIZE_BITS_44 change.
     # Need to go through seL4 source code and fix this.
-    assert not (gen_config["CONFIG_ARM_PA_SIZE_BITS_44"] and kernel_config.hyp_mode), "TODO: add support for 44-bit physical addresses in hyp mode"
+    if "CONFIG_ARM_PA_SIZE_BITS_44" in gen_config:
+        assert not (gen_config["CONFIG_ARM_PA_SIZE_BITS_44"] and kernel_config.hyp_mode), "TODO: add support for 44-bit physical addresses in hyp mode"
 
     monitor_elf = ElfFile.from_path(monitor_elf_path)
     if len(monitor_elf.segments) > 1:
-<<<<<<< HEAD
-        raise Exception(f"monitor ({monitor_elf_path}) has {len(monitor_elf.segments)} segments; must only have one")
-=======
         raise Exception(f"Monitor ({monitor_elf_path}) has {len(monitor_elf.segments)} segments; must only have one")
->>>>>>> 0808b586
 
     invocation_table_size = kernel_config.minimum_page_size
     system_cnode_size = 2
@@ -2158,15 +2036,9 @@
 
     system_invocation_data_array = bytearray()
     for system_invocation in built_system.system_invocations:
-<<<<<<< HEAD
-        system_invocation_data += system_invocation._get_raw_invocation(kernel_config)
-=======
         system_invocation_data_array += system_invocation._get_raw_invocation(kernel_config)
     system_invocation_data = bytes(system_invocation_data_array)
->>>>>>> 0808b586
-
-    # regions: List[Tuple[int, Union[bytes, bytearray], str]] = [(built_system.reserved_region.base, system_invocation_data, "system invocation data")]
-    # regions += [(r.addr, r.data, r.name) for r in built_system.regions]
+
     regions: List[Tuple[int, Union[bytes, bytearray]]] = [(built_system.reserved_region.base, system_invocation_data)]
     regions += [(r.addr, r.data) for r in built_system.regions]
 
@@ -2221,11 +2093,11 @@
         f.write("\n")
         f.write("# Bootstrap Kernel Invocations Detail\n\n")
         for idx, invocation in enumerate(built_system.bootstrap_invocations):
-            f.write(f"    0x{idx:04x} {invocation_to_str(invocation, cap_lookup)}\n")
+            f.write(f"    0x{idx:04x} {invocation_to_str(kernel_config, invocation, cap_lookup)}\n")
         f.write("\n")
         f.write("# System Kernel Invocations Detail\n\n")
         for idx, invocation in enumerate(built_system.system_invocations):
-            f.write(f"    0x{idx:04x} {invocation_to_str(invocation, cap_lookup)}\n")
+            f.write(f"    0x{idx:04x} {invocation_to_str(kernel_config, invocation, cap_lookup)}\n")
 
     # FIXME: Verify that the regions do not overlap!
     loader = Loader(
@@ -2236,7 +2108,6 @@
         built_system.initial_task_phys_region.base,
         built_system.reserved_region,
         regions,
-        kernel_config
     )
     loader.write_image(args.output)
 
